--- conflicted
+++ resolved
@@ -14,37 +14,6 @@
     def __init__(self, provider=HTTPProvider('http://localhost:8545')):
         self.w3 = Web3(provider)
 
-<<<<<<< HEAD
-    def get_dirs(self, path):
-        abs_contract_path = os.path.realpath(os.path.join(OWN_DIR, 'contracts'))
-        extra_args = [[file, [os.path.realpath(os.path.join(r, file))]] for r, d, f in os.walk(abs_contract_path) for file in f]
-        contracts = {}
-        for contract in extra_args:
-            contracts[contract[0]] = {'urls': contract[1]}
-        path = '{}/{}'.format(abs_contract_path, path)
-        return path, contracts
-
-    def compile_contract(self, path, args=()):
-        file_name = path.split('/')[1]
-        contract_name = file_name.split('.')[0]
-        path, contracts = self.get_dirs(path)
-        compiled_sol = compile_standard({'language': 'Solidity',
-                                         'sources': {**{path.split('/')[-1]: {'urls': [path]}}, **contracts}},  # Noqa E999
-                                        allow_paths=OWN_DIR + "/contracts")
-        abi = compiled_sol['contracts'][file_name][contract_name]['abi']
-        bytecode = compiled_sol['contracts'][file_name][contract_name]['evm']['bytecode']['object']
-
-        # Create the contract_data folder if it doesn't already exist
-        os.makedirs('contract_data', exist_ok=True)
-
-        contract_file = open('contract_data/%s.json' % (file_name.split('.')[0]), "w+")
-        json.dump(abi, contract_file)
-        contract_file.close()
-        return abi, bytecode, contract_name
-
-    def create_contract(self, path, args=(), gas=4410000, sender=t.k0, concise=True):
-        abi, bytecode, contract_name = self.compile_contract(path, args)
-=======
     @staticmethod
     def get_solc_input():
         """Walks the contract directory and returns a Solidity input dict
@@ -129,7 +98,6 @@
 
         abi, bytecode = self.get_contract_data(contract_name)
 
->>>>>>> 4765f8ed
         contract = self.w3.eth.contract(abi=abi, bytecode=bytecode)
 
         # Get transaction hash from deployed contract
@@ -142,18 +110,11 @@
         tx_receipt = self.w3.eth.getTransactionReceipt(tx_hash)
         contract_address = tx_receipt['contractAddress']
 
-<<<<<<< HEAD
-        # Contract instance in concise mode
-        contract_factory_class = ConciseContract if concise else Contract
-        contract_instance = self.w3.eth.contract(abi, contract_address, ContractFactoryClass=contract_factory_class)
-        print("Successfully deployed {} contract!".format(contract_name))
-=======
         contract_factory_class = ConciseContract if concise else Contract
         contract_instance = self.w3.eth.contract(abi, contract_address, ContractFactoryClass=contract_factory_class)
 
         print("Successfully deployed {0} contract!".format(contract_name))
 
->>>>>>> 4765f8ed
         return contract_instance
 
     def get_contract_at_address(self, contract_name, address, concise=True):
