--- conflicted
+++ resolved
@@ -169,11 +169,8 @@
     function addExitToQueue(uint256 utxoPos, address exitor, address token, uint256 amount, uint256 created_at)
         private
     {
-<<<<<<< HEAD
-=======
         // known token:
         require(exitsQueues[token] != address(0));
->>>>>>> fca3ad68
         uint256 exitable_at = Math.max(created_at + 2 weeks, block.timestamp + 1 weeks);
         uint256 priority = exitable_at << 128 | utxoPos;
         require(amount > 0);
