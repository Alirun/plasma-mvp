--- conflicted
+++ resolved
@@ -163,12 +163,7 @@
     function addExitToQueue(uint256 utxoPos, address exitor, uint256 amount, uint256 created_at)
         private
     {
-<<<<<<< HEAD
-        uint256 blknum = utxoPos / 1000000000;
-        uint256 priority = Math.max(childChain[blknum].created_at, block.timestamp - 1 weeks);
-=======
         uint256 priority = Math.max(created_at, block.timestamp - 1 weeks);
->>>>>>> 4765f8ed
         priority = priority << 128 | utxoPos;
         require(amount > 0);
         require(exits[utxoPos].amount == 0);
