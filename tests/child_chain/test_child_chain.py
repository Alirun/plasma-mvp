--- conflicted
+++ resolved
@@ -4,16 +4,10 @@
                                            TxAlreadySpentException)
 
 
-<<<<<<< HEAD
 def test_apply_deposit(test_lang):
     test_lang_string = '''
         Deposit1[Owner1,100]
     '''
-=======
-    # Create some valid transations
-    tx1 = Transaction(0, 0, 0, 0, 0, 0, newowner1, amount1, b'\x00' * 20, 0)
-    tx2 = Transaction(0, 0, 0, 0, 0, 0, newowner1, amount1, b'\x00' * 20, 0)
->>>>>>> 4765f8ed
 
     test_lang.parse(test_lang_string)
     deposit_block_number = 1
@@ -24,63 +18,40 @@
 def test_send_tx_with_sig(test_lang):
     test_lang_string = '''
         Deposit1[Owner1,100]
-        Transfer1[Deposit1,Owner2,100,Owner1,null,null,null,null]
+        Transfer1[Deposit1,Owner2,100,Owner1]
     '''
 
-<<<<<<< HEAD
     test_lang.parse(test_lang_string)
-=======
-def test_send_tx_with_sig(child_chain):
-    tx3 = Transaction(1, 0, 0, 1, 1, 0, newowner1, amount2, b'\x00' * 20, 0)
->>>>>>> 4765f8ed
 
 
-<<<<<<< HEAD
 def test_send_tx_no_sig(test_lang):
     test_lang_string = '''
         Deposit1[Owner1,100]
-        Transfer1[Deposit1,Owner2,100,null,null,null,null,null]
-    '''
-=======
-    child_chain.apply_transaction(rlp.encode(tx3).hex())
-
-
-def test_send_tx_no_sig(child_chain):
-    tx3 = Transaction(1, 0, 0, 1, 1, 0, newowner1, amount2, b'\x00' * 20, 0)
->>>>>>> 4765f8ed
-
-    with pytest.raises(InvalidTxSignatureException):
-        test_lang.parse(test_lang_string)
-
-<<<<<<< HEAD
-=======
-def test_send_tx_invalid_sig(child_chain):
-    tx3 = Transaction(1, 0, 0, 1, 1, 0, newowner1, amount2, b'\x00' * 20, 0)
->>>>>>> 4765f8ed
-
-def test_send_tx_invalid_sig(test_lang):
-    test_lang_string = '''
-        Deposit1[Owner1,100]
-        Transfer1[Deposit1,Owner2,100,Owner3,null,null,null,null]
+        Transfer1[Deposit1,Owner2,100]
     '''
 
     with pytest.raises(InvalidTxSignatureException):
         test_lang.parse(test_lang_string)
 
 
-<<<<<<< HEAD
+def test_send_tx_invalid_sig(test_lang):
+    test_lang_string = '''
+        Deposit1[Owner1,100]
+        Transfer1[Deposit1,Owner2,100,Owner3]
+    '''
+
+    with pytest.raises(InvalidTxSignatureException):
+        test_lang.parse(test_lang_string)
+
+
 def test_send_tx_double_spend(test_lang):
     test_lang_string1 = '''
         Deposit1[Owner1,100]
-        Transfer1[Deposit1,Owner2,100,Owner1,null,null,null,null]
+        Transfer1[Deposit1,Owner2,100,Owner1]
     '''
-=======
-def test_send_tx_double_spend(child_chain):
-    tx3 = Transaction(1, 0, 0, 1, 1, 0, newowner1, amount2, b'\x00' * 20, 0)
->>>>>>> 4765f8ed
 
     test_lang_string2 = '''
-        Transfer2[Deposit1,Owner2,100,Owner1,null,null,null,null]
+        Transfer2[Deposit1,Owner2,100,Owner1]
     '''
 
     test_lang.parse(test_lang_string1)
@@ -92,18 +63,12 @@
 
 def test_submit_block(test_lang):
     test_lang_string = '''
-        SubmitBlock[]
+        SubmitBlock[OPERATOR]
     '''
 
-<<<<<<< HEAD
     old_block_number = test_lang.child_chain.current_block_number
     test_lang.parse(test_lang_string)
     assert test_lang.child_chain.current_block_number == old_block_number + test_lang.child_chain.child_block_interval
-=======
-    old_block_number = child_chain.current_block_number
-    child_chain.submit_block(block)
-    assert child_chain.current_block_number == old_block_number + child_chain.child_block_interval
->>>>>>> 4765f8ed
 
 
 def test_submit_block_no_sig(test_lang):
@@ -121,45 +86,4 @@
     '''
 
     with pytest.raises(InvalidBlockSignatureException):
-<<<<<<< HEAD
-        test_lang.parse(test_lang_string)
-=======
-        child_chain.submit_block(block)
-
-
-def test_submit_block_invalid_tx_set(child_chain):
-    block = Block()
-    block.transaction_set = child_chain.current_block.transaction_set[:]
-    unsubmitted_tx = Transaction(0, 0, 0, 0, 0, 0, newowner1, 1234, b'\x00' * 20, 0)
-    # Add an arbitrary transaction that hasn't been correctly submitted
-    block.transaction_set.append(unsubmitted_tx)
-
-    block.make_mutable()
-    block.sign(block_key)
-    block = rlp.encode(block).hex()
-
-    with pytest.raises(InvalidBlockMerkleException):
-        child_chain.submit_block(block)
-
-
-def test_apply_deposit(child_chain):
-    deposit_block_number = 1
-    sample_event = {
-        'args': {
-            'depositor': '0xfd02EcEE62797e75D86BCff1642EB0844afB28c7',
-            'amount': 100,
-            'depositBlock': deposit_block_number,
-        },
-        'event': 'Deposit',
-        'logIndex': 0,
-        'transactionIndex': 0,
-        'transactionHash': '0x35e6446818b53b2c4537ebba32b9453b274286ffbb25e5b521a6b0a33e2cb953',
-        'address': '0xA3B2a1804203b75b494028966C0f62e677447A39',
-        'blockHash': '0x2550290dd333ea2876539b7ba474a804a9143b0d4ecb57b9d824f07ffd016747',
-        'blockNumber': 1
-    }
-    child_chain.apply_deposit(sample_event)
-
-    # Deposit block only contains one transaction
-    assert len(child_chain.blocks[deposit_block_number].transaction_set) == 1
->>>>>>> 4765f8ed
+        test_lang.parse(test_lang_string)