import pytest
from plasma.child_chain.exceptions import (InvalidBlockMerkleException,
                                           InvalidBlockSignatureException,
                                           InvalidTxSignatureException,
                                           TxAlreadySpentException)


def test_apply_deposit(test_lang):
    test_lang_string = '''
        Deposit1[Owner1,100]
    '''

    test_lang.parse(test_lang_string)
    deposit_block_number = 1
    deposit_block = test_lang.child_chain.blocks[deposit_block_number]
    assert len(deposit_block.transaction_set) == 1


def test_send_tx_with_sig(test_lang):
    test_lang_string = '''
        Deposit1[Owner1,100]
        Transfer1[Deposit1,Owner2,100,Owner1,null,null,null,null]
    '''

    test_lang.parse(test_lang_string)


def test_send_tx_no_sig(test_lang):
    test_lang_string = '''
        Deposit1[Owner1,100]
        Transfer1[Deposit1,Owner2,100,null,null,null,null,null]
    '''

    with pytest.raises(InvalidTxSignatureException):
        test_lang.parse(test_lang_string)


def test_send_tx_invalid_sig(test_lang):
    test_lang_string = '''
        Deposit1[Owner1,100]
        Transfer1[Deposit1,Owner2,100,Owner3,null,null,null,null]
    '''

    with pytest.raises(InvalidTxSignatureException):
        test_lang.parse(test_lang_string)


def test_send_tx_double_spend(test_lang):
    test_lang_string1 = '''
        Deposit1[Owner1,100]
        Transfer1[Deposit1,Owner2,100,Owner1,null,null,null,null]
    '''

    test_lang_string2 = '''
        Transfer2[Deposit1,Owner2,100,Owner1,null,null,null,null]
    '''

    test_lang.parse(test_lang_string1)

    # Try to submit again
    with pytest.raises(TxAlreadySpentException):
        test_lang.parse(test_lang_string2)


def test_submit_block(test_lang):
    test_lang_string = '''
        SubmitBlock[]
    '''

    old_block_number = test_lang.child_chain.current_block_number
    test_lang.parse(test_lang_string)
    assert test_lang.child_chain.current_block_number == old_block_number + test_lang.child_chain.child_block_interval


def test_submit_block_no_sig(test_lang):
    test_lang_string = '''
        SubmitBlock[null]
    '''

    with pytest.raises(InvalidBlockSignatureException):
        test_lang.parse(test_lang_string)


def test_submit_block_invalid_sig(test_lang):
    test_lang_string = '''
        SubmitBlock[Owner1]
    '''

    with pytest.raises(InvalidBlockSignatureException):
<<<<<<< HEAD
        test_lang.parse(test_lang_string)
=======
        child_chain.submit_block(block)


def test_submit_block_invalid_tx_set(child_chain):
    block = Block()
    block.transaction_set = child_chain.current_block.transaction_set[:]
    unsubmitted_tx = Transaction(0, 0, 0, 0, 0, 0, newowner1, 1234, b'\x00' * 20, 0, 0)
    # Add an arbitrary transaction that hasn't been correctly submitted
    block.transaction_set.append(unsubmitted_tx)

    block.make_mutable()
    block.sign(block_key)
    block = rlp.encode(block).hex()

    with pytest.raises(InvalidBlockMerkleException):
        child_chain.submit_block(block)


def test_apply_deposit(child_chain):
    sample_event = {
        'args': {
            'depositor': '0xfd02EcEE62797e75D86BCff1642EB0844afB28c7',
            'amount': 100,
            'depositBlock': 1,
        },
        'event': 'Deposit',
        'logIndex': 0,
        'transactionIndex': 0,
        'transactionHash': '0x35e6446818b53b2c4537ebba32b9453b274286ffbb25e5b521a6b0a33e2cb953',
        'address': '0xA3B2a1804203b75b494028966C0f62e677447A39',
        'blockHash': '0x2550290dd333ea2876539b7ba474a804a9143b0d4ecb57b9d824f07ffd016747',
        'blockNumber': 1
    }
    old_block_number = child_chain.current_block_number
    child_chain.apply_deposit(sample_event)
    assert child_chain.current_block_number == old_block_number + 1
    # Deposit block only contains one transaction
    assert len(child_chain.blocks[old_block_number].transaction_set) == 1
>>>>>>> c1a8d044
<|MERGE_RESOLUTION|>--- conflicted
+++ resolved
@@ -87,45 +87,4 @@
     '''
 
     with pytest.raises(InvalidBlockSignatureException):
-<<<<<<< HEAD
-        test_lang.parse(test_lang_string)
-=======
-        child_chain.submit_block(block)
-
-
-def test_submit_block_invalid_tx_set(child_chain):
-    block = Block()
-    block.transaction_set = child_chain.current_block.transaction_set[:]
-    unsubmitted_tx = Transaction(0, 0, 0, 0, 0, 0, newowner1, 1234, b'\x00' * 20, 0, 0)
-    # Add an arbitrary transaction that hasn't been correctly submitted
-    block.transaction_set.append(unsubmitted_tx)
-
-    block.make_mutable()
-    block.sign(block_key)
-    block = rlp.encode(block).hex()
-
-    with pytest.raises(InvalidBlockMerkleException):
-        child_chain.submit_block(block)
-
-
-def test_apply_deposit(child_chain):
-    sample_event = {
-        'args': {
-            'depositor': '0xfd02EcEE62797e75D86BCff1642EB0844afB28c7',
-            'amount': 100,
-            'depositBlock': 1,
-        },
-        'event': 'Deposit',
-        'logIndex': 0,
-        'transactionIndex': 0,
-        'transactionHash': '0x35e6446818b53b2c4537ebba32b9453b274286ffbb25e5b521a6b0a33e2cb953',
-        'address': '0xA3B2a1804203b75b494028966C0f62e677447A39',
-        'blockHash': '0x2550290dd333ea2876539b7ba474a804a9143b0d4ecb57b9d824f07ffd016747',
-        'blockNumber': 1
-    }
-    old_block_number = child_chain.current_block_number
-    child_chain.apply_deposit(sample_event)
-    assert child_chain.current_block_number == old_block_number + 1
-    # Deposit block only contains one transaction
-    assert len(child_chain.blocks[old_block_number].transaction_set) == 1
->>>>>>> c1a8d044
+        test_lang.parse(test_lang_string)